import {
  Entity,
  PrimaryGeneratedColumn,
  Column,
  OneToMany,
  OneToOne,
  CreateDateColumn,
  UpdateDateColumn,
  DeleteDateColumn,
} from 'typeorm';
import { UserProgress } from './user-progress.entity';
import { WalletInfo } from './wallet-info.entity'; // Ensure this import is present
import * as bcrypt from 'bcryptjs';
import { UserRole } from '../enums/userRole.enum';
<<<<<<< HEAD
import { AuthToken } from '../../auth/entities/auth-token.entity';
import { Course } from '../../courses/entities/course.entity';
import { CourseReview } from '../../courses/entities/course-review.entity';
import { Certificate } from '../../certificate/entity/certificate.entity';
import { Payment } from '../../payment/entities/payment.entity';
=======
import { AccountStatus } from '../enums/accountStatus.enum';
import { UserProfile } from 'src/user-profiles/entities/user-profile.entity';
import { UserSettings } from './user-settings.entity';
>>>>>>> 86d628e7

@Entity('users')
export class User {
  @PrimaryGeneratedColumn('uuid')
  id: string;

  @Column()
  firstName: string;

  @Column()
  lastName: string;

  @Column({ unique: true })
  email: string;

  @Column({ select: false })
  password: string;

  @Column({ default: false })
  isInstructor: boolean;

  @Column({ nullable: true, type: 'text' })
  bio: string;

  // @Column({ nullable: true })
  // profilePicture: string;

  @Column({ type: 'enum', enum: UserRole, default: UserRole.STUDENT })
  role: UserRole;

  @Column({ nullable: true })
  profileImageUrl?: string;

  @CreateDateColumn()
  createdAt: Date;

  @UpdateDateColumn()
  updatedAt: Date;

  @Column({
    type: 'enum',
    enum: AccountStatus,
    default: AccountStatus.ACTIVE,
  })
  status: AccountStatus;

  @Column({ nullable: true })
  deactivatedAt: Date;

  @Column({ nullable: true })
  deletionRequestedAt: Date;

  @DeleteDateColumn({ nullable: true })
  deletedAt: Date;

  @OneToMany(() => UserProgress, (progress) => progress.user)
  progress: Promise<UserProgress[]>;

  @OneToMany(() => Course, (course) => course.instructor)
  instructorCourses: Course[];

  @OneToMany(() => Certificate, (certificate) => certificate.user)
  certificates: Certificate[];

  @OneToMany(() => CourseReview, (courseReview) => courseReview.user)
  reviews: CourseReview[];

  @OneToMany(() => Payment, payment => payment.user)
  payments: Payment[];

  @OneToMany(() => AuthToken, (authTokens) => authTokens.user)
  authTokens: Promise<UserProgress[]>;

  @OneToOne(() => WalletInfo, (walletInfo) => walletInfo.user) // This defines the inverse relation
  walletInfo: WalletInfo;
  gradesGiven: any;
  gradesReceived: any;

  @Column({ nullable: true })
  refreshToken?: string;

  @Column({ default: false })
  isEmailVerified: boolean;

  @OneToOne(() => UserProfile, (profile) => profile.user, { cascade: true })
  profile: UserProfile;

  @OneToOne(() => UserSettings, (settings) => settings.user, {
    cascade: true,
    eager: true,
  })
  settings: UserSettings;

  async setPassword(password: string): Promise<void> {
    const salt = await bcrypt.genSalt();
    this.password = await bcrypt.hash(password, salt);
  }

  async validatePassword(password: string): Promise<boolean> {
    return bcrypt.compare(password, this.password);
  }
}

<|MERGE_RESOLUTION|>--- conflicted
+++ resolved
@@ -8,21 +8,19 @@
   UpdateDateColumn,
   DeleteDateColumn,
 } from 'typeorm';
+import * as bcrypt from 'bcryptjs';
+
 import { UserProgress } from './user-progress.entity';
-import { WalletInfo } from './wallet-info.entity'; // Ensure this import is present
-import * as bcrypt from 'bcryptjs';
+import { WalletInfo } from './wallet-info.entity';
 import { UserRole } from '../enums/userRole.enum';
-<<<<<<< HEAD
+import { AccountStatus } from '../enums/accountStatus.enum';
 import { AuthToken } from '../../auth/entities/auth-token.entity';
 import { Course } from '../../courses/entities/course.entity';
 import { CourseReview } from '../../courses/entities/course-review.entity';
 import { Certificate } from '../../certificate/entity/certificate.entity';
 import { Payment } from '../../payment/entities/payment.entity';
-=======
-import { AccountStatus } from '../enums/accountStatus.enum';
 import { UserProfile } from 'src/user-profiles/entities/user-profile.entity';
 import { UserSettings } from './user-settings.entity';
->>>>>>> 86d628e7
 
 @Entity('users')
 export class User {
@@ -46,9 +44,6 @@
 
   @Column({ nullable: true, type: 'text' })
   bio: string;
-
-  // @Column({ nullable: true })
-  // profilePicture: string;
 
   @Column({ type: 'enum', enum: UserRole, default: UserRole.STUDENT })
   role: UserRole;
@@ -90,16 +85,14 @@
   @OneToMany(() => CourseReview, (courseReview) => courseReview.user)
   reviews: CourseReview[];
 
-  @OneToMany(() => Payment, payment => payment.user)
+  @OneToMany(() => Payment, (payment) => payment.user)
   payments: Payment[];
 
-  @OneToMany(() => AuthToken, (authTokens) => authTokens.user)
-  authTokens: Promise<UserProgress[]>;
+  @OneToMany(() => AuthToken, (authToken) => authToken.user)
+  authTokens: Promise<AuthToken[]>;
 
-  @OneToOne(() => WalletInfo, (walletInfo) => walletInfo.user) // This defines the inverse relation
+  @OneToOne(() => WalletInfo, (walletInfo) => walletInfo.user)
   walletInfo: WalletInfo;
-  gradesGiven: any;
-  gradesReceived: any;
 
   @Column({ nullable: true })
   refreshToken?: string;
@@ -116,6 +109,9 @@
   })
   settings: UserSettings;
 
+  gradesGiven: any;
+  gradesReceived: any;
+
   async setPassword(password: string): Promise<void> {
     const salt = await bcrypt.genSalt();
     this.password = await bcrypt.hash(password, salt);
@@ -125,4 +121,3 @@
     return bcrypt.compare(password, this.password);
   }
 }
-
