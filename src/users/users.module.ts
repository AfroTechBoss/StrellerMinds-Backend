--- conflicted
+++ resolved
@@ -1,13 +1,10 @@
 import { Module } from '@nestjs/common';
-<<<<<<< HEAD
-=======
-import { UsersService } from './users.service';
->>>>>>> c6e5997b
 import { TypeOrmModule } from '@nestjs/typeorm';
 import { UsersService } from './users.service';
-import { UsersController } from './users.controller';
 import { User } from './entities/user.entity';
-<<<<<<< HEAD
+import { UsersController } from './users.controller'; // Corrected import
+import { CloudinaryService } from 'src/cloudinary/cloudinary.service';
+import { WalletInfo } from './entities/wallet-info.entity';
 import { UserProgress } from './entities/user-progress.entity';
 import { ProgressService } from './services/progress.service';
 import { ProgressController } from './controllers/progress.controller';
@@ -16,21 +13,10 @@
 
 @Module({
   imports: [
-    TypeOrmModule.forFeature([User, UserProgress, Course, Lesson]),
+    TypeOrmModule.forFeature([User, WalletInfo, UserProgress, Course, Lesson]),
   ],
-  controllers: [UsersController, ProgressController],
-  providers: [UsersService, ProgressService],
+  controllers: [UsersController, ProgressController], // Corrected controller
+  providers: [UsersService, CloudinaryService, ProgressService],
   exports: [UsersService, ProgressService],
-=======
-import { UsersController } from './users.controller'; // Corrected import
-import { CloudinaryService } from 'src/cloudinary/cloudinary.service';
-import { WalletInfo } from './entities/wallet-info.entity';
-
-@Module({
-  imports: [TypeOrmModule.forFeature([User, WalletInfo])],
-  controllers: [UsersController], // Corrected controller
-  providers: [UsersService, CloudinaryService],
-  exports: [UsersService],
->>>>>>> c6e5997b
 })
 export class UsersModule {}