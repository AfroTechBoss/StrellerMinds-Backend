import { Module } from '@nestjs/common';
import { TypeOrmModule } from '@nestjs/typeorm';
<<<<<<< HEAD
import { UsersService } from './users.service';
=======
import { ConfigModule } from '@nestjs/config';

import { UsersController } from './users.controller';
import { UsersService } from './services/users.service';
import { AccountDeletionConfirmationService } from './services/account.deletion.confirmation.service';

>>>>>>> d0eee4cc
import { User } from './entities/user.entity';
import { WalletInfo } from './entities/wallet-info.entity';
import { UserSettings } from './entities/user-settings.entity';

import { AuditLog } from 'src/audit/entities/audit.log.entity';
import { AuditLogModule } from 'src/audit/audit.log.module';

import { CloudinaryModule } from 'src/cloudinary/cloudinary.module';
<<<<<<< HEAD
import { UserSettings } from './entities/user-settings.entity';
import { UserProgress } from './entities/user-progress.entity';
import { ProgressService } from './services/progress.service';
import { ProgressController } from './controllers/progress.controller';
import { Course } from '../courses/entities/course.entity';
import { Lesson } from '../lesson/entity/lesson.entity';
=======
import { CloudinaryService } from 'src/cloudinary/cloudinary.service';

import { EmailModule } from 'src/email/email.module';
>>>>>>> d0eee4cc

@Module({
  imports: [
    TypeOrmModule.forFeature([User, WalletInfo, AuditLog, UserSettings]),
    AuditLogModule,
    ConfigModule,
    EmailModule,
    CloudinaryModule,
  ],
  controllers: [UsersController],
  providers: [UsersService, AccountDeletionConfirmationService],
  exports: [UsersService, AccountDeletionConfirmationService],
})
export class UsersModule {}


<|MERGE_RESOLUTION|>--- conflicted
+++ resolved
@@ -1,48 +1,52 @@
 import { Module } from '@nestjs/common';
 import { TypeOrmModule } from '@nestjs/typeorm';
-<<<<<<< HEAD
-import { UsersService } from './users.service';
-=======
 import { ConfigModule } from '@nestjs/config';
 
 import { UsersController } from './users.controller';
 import { UsersService } from './services/users.service';
 import { AccountDeletionConfirmationService } from './services/account.deletion.confirmation.service';
+import { ProgressService } from './services/progress.service';
+import { ProgressController } from './controllers/progress.controller';
 
->>>>>>> d0eee4cc
 import { User } from './entities/user.entity';
 import { WalletInfo } from './entities/wallet-info.entity';
 import { UserSettings } from './entities/user-settings.entity';
+import { UserProgress } from './entities/user-progress.entity';
+
+import { Course } from '../courses/entities/course.entity';
+import { Lesson } from '../lesson/entity/lesson.entity';
 
 import { AuditLog } from 'src/audit/entities/audit.log.entity';
 import { AuditLogModule } from 'src/audit/audit.log.module';
 
 import { CloudinaryModule } from 'src/cloudinary/cloudinary.module';
-<<<<<<< HEAD
-import { UserSettings } from './entities/user-settings.entity';
-import { UserProgress } from './entities/user-progress.entity';
-import { ProgressService } from './services/progress.service';
-import { ProgressController } from './controllers/progress.controller';
-import { Course } from '../courses/entities/course.entity';
-import { Lesson } from '../lesson/entity/lesson.entity';
-=======
 import { CloudinaryService } from 'src/cloudinary/cloudinary.service';
 
 import { EmailModule } from 'src/email/email.module';
->>>>>>> d0eee4cc
 
 @Module({
   imports: [
-    TypeOrmModule.forFeature([User, WalletInfo, AuditLog, UserSettings]),
+    TypeOrmModule.forFeature([
+      User,
+      WalletInfo,
+      AuditLog,
+      UserSettings,
+      UserProgress,
+      Course,
+      Lesson,
+    ]),
     AuditLogModule,
     ConfigModule,
     EmailModule,
     CloudinaryModule,
   ],
-  controllers: [UsersController],
-  providers: [UsersService, AccountDeletionConfirmationService],
+  controllers: [UsersController, ProgressController],
+  providers: [
+    UsersService,
+    AccountDeletionConfirmationService,
+    ProgressService,
+    CloudinaryService,
+  ],
   exports: [UsersService, AccountDeletionConfirmationService],
 })
-export class UsersModule {}
-
-
+export class UsersModule {}