import {
  Controller,
  Post,
  Body,
  UnauthorizedException,
  UseGuards,
  Request,
  HttpCode,
  HttpStatus,
  Injectable,
} from '@nestjs/common';
import { ConfigService } from '@nestjs/config';
import { AuthService } from './auth.service';
import { LoginDto } from './dto/login.dto';
import { Strategy as JwtStrategy, ExtractJwt } from 'passport-jwt';
<<<<<<< HEAD
import { JwtAuthGuard } from './guards/jwt-auth.guard';
import { RefreshTokenDto } from './dto/refresh-token.dto';
import { ApiBearerAuth, ApiTags, ApiOperation, ApiResponse } from '@nestjs/swagger';
=======
import { UsersService } from 'src/users/services/users.service';
>>>>>>> 592a3b8d

@ApiTags('authentication')
@Controller('auth')
export class AuthController {
  constructor(
    private readonly authService: AuthService,
    private readonly usersService: UsersService,
  ) {}

  @Post('login')
  @ApiOperation({ summary: 'User login' })
  @ApiResponse({ status: 200, description: 'Login successful' })
  @ApiResponse({ status: 401, description: 'Invalid credentials' })
  @HttpCode(HttpStatus.OK)
  async login(@Body() body: LoginDto) {
    const user = await this.authService.validateUser(body.email, body.password);
    if (!user) {
      throw new UnauthorizedException('Invalid credentials');
    }
    return this.authService.login(user);
  }

  @Post('refresh')
  @ApiOperation({ summary: 'Refresh access token' })
  @ApiResponse({ status: 200, description: 'Token refresh successful' })
  @ApiResponse({ status: 401, description: 'Invalid refresh token' })
  @HttpCode(HttpStatus.OK)
  async refresh(@Body() body: RefreshTokenDto) {
    if (!body.userId || !body.refreshToken) {
      throw new UnauthorizedException('Missing credentials');
    }
    return this.authService.refreshToken(body.userId, body.refreshToken);
  }

  @Post('logout')
  @UseGuards(JwtAuthGuard)
  @ApiBearerAuth()
  @ApiOperation({ summary: 'User logout' })
  @ApiResponse({ status: 200, description: 'Logout successful' })
  @HttpCode(HttpStatus.OK)
  async logout(@Request() req) {
    await this.authService.logout(req.user.userId);
    return { message: 'Logout successful' };
  }
}

// ========================== JWT STRATEGY ==========================
@Injectable()
export class JwtAuthStrategy extends JwtStrategy {
  constructor(configService: ConfigService) {
    super({
      jwtFromRequest: ExtractJwt.fromAuthHeaderAsBearerToken(),
      secretOrKey: configService.get<string>('JWT_SECRET'),
    });
  }

  async validate(payload: any) {
    return { userId: payload.sub };
  }
}<|MERGE_RESOLUTION|>--- conflicted
+++ resolved
@@ -13,13 +13,10 @@
 import { AuthService } from './auth.service';
 import { LoginDto } from './dto/login.dto';
 import { Strategy as JwtStrategy, ExtractJwt } from 'passport-jwt';
-<<<<<<< HEAD
 import { JwtAuthGuard } from './guards/jwt-auth.guard';
 import { RefreshTokenDto } from './dto/refresh-token.dto';
 import { ApiBearerAuth, ApiTags, ApiOperation, ApiResponse } from '@nestjs/swagger';
-=======
 import { UsersService } from 'src/users/services/users.service';
->>>>>>> 592a3b8d
 
 @ApiTags('authentication')
 @Controller('auth')
