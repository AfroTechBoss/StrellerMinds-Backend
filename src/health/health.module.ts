import { Module } from '@nestjs/common';
import { TerminusModule } from '@nestjs/terminus';
import { TypeOrmModule } from '@nestjs/typeorm';

import { HealthController } from './health.controller';
import { HealthService } from './health.service';
<<<<<<< HEAD

@Module({
    controllers: [HealthController],
    providers: [HealthService],
=======
import { BlockchainService } from '../blockchain/blockchain.service';

@Module({
  imports: [TerminusModule, TypeOrmModule],
  controllers: [HealthController],
  providers: [HealthService, BlockchainService],
>>>>>>> 8146c29a
})
export class HealthModule {}<|MERGE_RESOLUTION|>--- conflicted
+++ resolved
@@ -4,18 +4,18 @@
 
 import { HealthController } from './health.controller';
 import { HealthService } from './health.service';
-<<<<<<< HEAD
+feature/db-connection-pooling
 
 @Module({
     controllers: [HealthController],
     providers: [HealthService],
-=======
+
 import { BlockchainService } from '../blockchain/blockchain.service';
 
 @Module({
   imports: [TerminusModule, TypeOrmModule],
   controllers: [HealthController],
   providers: [HealthService, BlockchainService],
->>>>>>> 8146c29a
+  main
 })
 export class HealthModule {}