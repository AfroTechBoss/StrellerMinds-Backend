--- conflicted
+++ resolved
@@ -11,14 +11,10 @@
 import { BlockchainModule } from './blockchain/blockchain.module';
 import { FilesModule } from './files/files.module';
 import { EmailModule } from './email/email.module';
-<<<<<<< HEAD
-import { ErrorHandlerMiddleware } from './common/middlewares/error-handler.middleware';
-=======
 import { HealthModule } from './health/health.module';
 import { AppController } from './app.controller';
 import { AppService } from './app.service';
 import { LessonModule } from './lesson/lesson.module';
->>>>>>> 5d2adc8e
 
 @Module({
   imports: [
@@ -58,12 +54,4 @@
   controllers: [AppController],
   providers: [AppService],
 })
-<<<<<<< HEAD
-export class AppModule implements NestModule {
-  configure(consumer: MiddlewareConsumer) {
-    consumer.apply(ErrorHandlerMiddleware).forRoutes('*');
-  }
-}
-=======
-export class AppModule { }
->>>>>>> 5d2adc8e
+export class AppModule { }